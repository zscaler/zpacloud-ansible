#!/usr/bin/python
# -*- coding: utf-8 -*-

# Copyright 2023, Zscaler, Inc
#
# Permission is hereby granted, free of charge, to any person obtaining a copy
# of this software and associated documentation files (the "Software"), to deal
# in the Software without restriction, including without limitation the rights
# to use, copy, modify, merge, publish, distribute, sublicense, and/or sell
# copies of the Software, and to permit persons to whom the Software is
# furnished to do so, subject to the following conditions:

# The above copyright notice and this permission notice shall be included in all
# copies or substantial portions of the Software.

#  Unless required by applicable law or agreed to in writing, software
#  distributed under the License is distributed on an "AS IS" BASIS,
#  WITHOUT WARRANTIES OR CONDITIONS OF ANY KIND, either express or implied.
#  See the License for the specific language governing permissions and
#  limitations under the License.

from __future__ import absolute_import, division, print_function

__metaclass__ = type

DOCUMENTATION = """
---
module: zpa_policy_access_rule
short_description: Create a Policy Access Rule
description:
  - This module create/update/delete a Policy Access Rule in the ZPA Cloud.
author:
  - William Guilherme (@willguibr)
version_added: "1.0.0"
requirements:
    - Zscaler SDK Python can be obtained from PyPI U(https://pypi.org/project/zscaler-sdk-python/)
options:
  client_id:
    description: ""
    required: false
    type: str
  client_secret:
    description: ""
    required: false
    type: str
  customer_id:
    description: ""
    required: false
    type: str
  action:
    description:
      - This is for providing the rule action.
    type: str
    required: false
    choices:
      - ALLOW
      - DENY
      - REQUIRE_APPROVAL
  id:
    type: str
    description: ""
  name:
    description:
      - This is the name of the policy.
    type: str
    required: True
  description:
    type: str
    description: "This is the description of the access rule"
  policy_type:
    description: ""
    type: str
    required: false
  rule_order:
    description: ""
    type: str
    required: false
  operator:
    description:
      - This denotes the operation type.
    type: str
    required: false
    choices:
      - AND
      - OR
  custom_msg:
    description:
      - This is for providing a customer message for the user
    type: str
    required: false
  conditions:
    type: list
    elements: dict
    required: False
    description: "This is for providing the set of conditions for the policy"
    suboptions:
      id:
        description: ""
        type: str
      negated:
        description: ""
        type: bool
        required: False
      operator:
        description: "This denotes the operation type"
        type: str
        required: True
        choices: ["AND", "OR"]
      operands:
        required: False
        description: "This signifies the various policy criteria"
        type: list
        elements: dict
        suboptions:
          id:
            description: ""
            type: str
          idp_id:
            description: ""
            type: str
            required: False
          name:
            description: ""
            type: str
            required: False
          lhs:
            description:
              - This signifies the key for the object type
              - String ID example: "id"
            type: str
            required: True
          rhs:
            description:
              - This denotes the value for the given object type. Its value depends upon the key
              - For APP, APP_GROUP, and IDP, the supported value is entity id.
              - For CLIENT_TYPE, the supported values are zpn_client_type_zapp (for ZApp) and zpn_client_type_exporter (for Clientless).
              - For POSTURE, the supported values are: true (verified), false (verification failed).
              - For TRUSTED_NETWORK, the supported value is true.
            type: str
            required: False
          object_type:
            description:
              - This is for specifying the policy criteria
              - POSTURE and TRUSTED_NETWORK values are only supported for the CLIENT_TYPE.
            type: str
            required: True
            choices:
              - APP
              - APP_GROUP
              - SAML
              - IDP
              - CLIENT_TYPE
              - TRUSTED_NETWORK
              - MACHINE_GRP
              - POSTURE
              - SCIM
              - SCIM_GROUP
              - EDGE_CONNECTOR_GROUP
              - COUNTRY_CODE
              - PLATFORM
  state:
    description: "Whether the app should be present or absent."
    type: str
    choices:
        - present
        - absent
    default: present
"""

EXAMPLES = """
- name: Gather ID for Trusted Network Corp-Trusted-Networks
  zscaler.zpacloud.zpa_trusted_networks_info:
    name: Corp-Trusted-Networks
  register: network_id

- name: Gather ID for Posture Profiles CrowdStrike_ZPA_ZTA_40
  zscaler.zpacloud.zpa_posture_profile_info:
    name: CrowdStrike_ZPA_ZTA_40
  register: posture1

- name: Gather ID for Machine Group CrowdStrike_ZPA_ZTA_80
  zscaler.zpacloud.zpa_machine_group_info:
    name: Example MGR01
  register: machine_groups

- name: Gather ID for Segment Group Example100
  zscaler.zpacloud.zpa_segment_group_info:
    name: "Example100"
  register: segment_group

- name: Gather ID for App Segment app01
  zscaler.zpacloud.zpa_application_segment_info:
    name: "app01"
  register: app01

- name: Create/update/delete a policy rule
  zscaler.zpacloud.zpa_policy_access_rule:
    name: "Ansible_Access_Policy_Rule"
    description: "Ansible_Access_Policy_Rule"
    action: "ALLOW"
    rule_order: 1
    app_connector_group_ids:
      - "216196257331368721"
      - "216196257331368838"
    app_server_group_ids:
      - "216196257331368722"
      - "216196257331368839"
    operator: "AND"
    conditions:
      - operator: "AND"
        negated: false
        operands:
          - object_type: "TRUSTED_NETWORK"
            lhs: "{{ network_id.data[0].network_id }}"
            rhs: "true"
      - operator: "OR"
        negated: false
        operands:
          - object_type: "POSTURE"
            lhs: "{{ posture1.data[0].posture_udid }}"
            rhs: "true"
      - operator: "AND"
        negated: false
        operands:
          - object_type: "COUNTRY_CODE"
            lhs: "CA"
            rhs: "true"
      - operator: "AND"
        negated: false
        operands:
          - object_type: "MACHINE_GRP"
            lhs: "id"
            rhs: "{{ machine_groups.data[0].id }}"
      - operator: "AND"
        negated: false
        operands:
          - object_type: "APP_GROUP"
            lhs: "id"
            rhs: "{{ segment_group.data[0].id }}"
          - object_type: "APP"
            lhs: "id"
            rhs: "{{ app01.data[0].id }}"
"""

RETURN = """
# The newly created policy access rule resource record.
"""

from traceback import format_exc

from ansible.module_utils._text import to_native
from ansible.module_utils.basic import AnsibleModule
from ansible_collections.zscaler.zpacloud.plugins.module_utils.utils import (
    map_conditions,
)
from ansible_collections.zscaler.zpacloud.plugins.module_utils.utils import (
    normalize_policy,
)
from ansible_collections.zscaler.zpacloud.plugins.module_utils.utils import (
    validate_operand,
)
from ansible_collections.zscaler.zpacloud.plugins.module_utils.zpa_client import (
    ZPAClientHelper,
    deleteNone,
)


def core(module):
    state = module.params.get("state", None)
    client = ZPAClientHelper(module)
    policy_rule_id = module.params.get("id", None)
    policy_rule_name = module.params.get("name", None)
    policy = dict()
    params = [
        "id",
        "name",
        "description",
<<<<<<< HEAD
        "policy_type",
        "custom_msg",
        "action",
        "operator",
=======
        "action",
>>>>>>> 95027b56
        "rule_order",
        "policy_type",
        "custom_msg",
        "app_connector_group_ids",
        "app_server_group_ids",
        "operator",
        "conditions",
<<<<<<< HEAD
        "app_connector_group_ids",
        "app_server_group_ids",
=======
>>>>>>> 95027b56
    ]
    for param_name in params:
        policy[param_name] = module.params.get(param_name, None)

    conditions = module.params.get("conditions") or []

    # Validate each operand in the conditions
    for condition in conditions:
        operands = condition.get("operands", [])
        for operand in operands:
            validation_result = validate_operand(operand, module)
            if validation_result:
                module.fail_json(
                    msg=validation_result
                )  # Fail if validation returns a warning or error message

    existing_policy = None
    if policy_rule_id is not None:
        existing_policy = client.policies.get_rule(
            policy_type="access", rule_id=policy_rule_id
        )
    elif policy_rule_name is not None:
        rules = client.policies.list_rules(policy_type="access").to_list()
        for rule in rules:
            if rule.get("name") == policy_rule_name:
                existing_policy = rule
                break

    if existing_policy is not None:
        # Normalize both policies' conditions
        policy["conditions"] = map_conditions(policy.get("conditions", []))
        existing_policy["conditions"] = map_conditions(
            existing_policy.get("conditions", [])
        )

        desired_policy = normalize_policy(policy)
        current_policy = normalize_policy(existing_policy)

        fields_to_exclude = ["id", "policy_type"]
        differences_detected = False
        for key, value in desired_policy.items():
            if key not in fields_to_exclude and current_policy.get(key) != value:
                differences_detected = True
                module.warn(
                    f"Difference detected in {key}. Current: {current_policy.get(key)}, Desired: {value}"
                )

    if existing_policy is not None:
        id = existing_policy.get("id")
        existing_policy.update(policy)
        existing_policy["id"] = id

    if state == "present":
        if existing_policy is not None and differences_detected:
            """Update"""
<<<<<<< HEAD
            existing_policy = deleteNone(
                dict(
                    policy_type="access",
                    rule_id=existing_policy.get("id", None),
                    name=existing_policy.get("name", None),
                    description=existing_policy.get("description", None),
                    action=existing_policy.get("action", "").upper(),
                    conditions=map_conditions(existing_policy.get("conditions", [])),
                    custom_msg=existing_policy.get("custom_msg", None),
                    app_connector_group_ids=existing_policy.get("app_connector_group_ids", None),
                    app_server_group_ids=existing_policy.get("app_server_group_ids", None),
                )
            )
            existing_policy = client.policies.update_access_rule(**existing_policy)
            module.exit_json(changed=True, data=existing_policy)
        else:
            """Create"""
            policy = deleteNone(
                dict(
                    name=policy.get("name", None),
                    description=policy.get("description", None),
                    action=policy.get("action", None),
                    conditions=map_conditions(policy.get("conditions", [])),
                    custom_msg=policy.get("custom_msg", None),
                    app_connector_group_ids=policy.get("app_connector_group_ids", None),
                    app_server_group_ids=policy.get("app_server_group_ids", None),

                )
            )
            policy = client.policies.add_access_rule(**policy)
            module.exit_json(changed=False, data=policy)
=======
            updated_policy = {
                "policy_type": "access",
                "rule_id": existing_policy.get("id", None),
                "name": existing_policy.get("name", None),
                "description": existing_policy.get("description", None),
                "rule_order": existing_policy.get("rule_order", None),
                "action": existing_policy.get("action", "").upper(),
                "conditions": map_conditions(existing_policy.get("conditions", [])),
                "custom_msg": existing_policy.get("custom_msg", None),
                "app_connector_group_ids": existing_policy.get(
                    "app_connector_group_ids", None
                ),
                "app_server_group_ids": existing_policy.get(
                    "app_server_group_ids", None
                ),
            }
            cleaned_policy = deleteNone(updated_policy)
            updated_policy = client.policies.update_access_rule(**cleaned_policy)
            module.exit_json(changed=True, data=updated_policy)
        elif existing_policy is None:
            """Create"""
            new_policy = {
                "name": policy.get("name", None),
                "description": policy.get("description", None),
                "action": policy.get("action", None),
                "rule_order": policy.get("rule_order", None),
                "conditions": map_conditions(policy.get("conditions", [])),
                "custom_msg": policy.get("custom_msg", None),
                "app_connector_group_ids": policy.get("app_connector_group_ids", None),
                "app_server_group_ids": policy.get("app_server_group_ids", None),
            }
            cleaned_policy = deleteNone(new_policy)
            created_policy = client.policies.add_access_rule(**cleaned_policy)
            module.exit_json(
                changed=True, data=created_policy
            )  # Mark as changed since we are creating
        else:
            module.exit_json(
                changed=False, data=existing_policy
            )  # If there's no change, exit without updating
>>>>>>> 95027b56
    elif state == "absent" and existing_policy is not None:
        code = client.policies.delete_rule(
            policy_type="access", rule_id=existing_policy.get("id")
        )
        if code > 299:
            module.exit_json(changed=False, data=None)
        module.exit_json(changed=True, data=existing_policy)
    module.exit_json(changed=False, data={})


def main():
    argument_spec = ZPAClientHelper.zpa_argument_spec()
    argument_spec.update(
        id=dict(type="str"),
        name=dict(type="str", required=True),
        description=dict(type="str", required=False),
        policy_type=dict(type="str", required=False),
        custom_msg=dict(type="str", required=False),
        app_connector_group_ids=dict(type="list", elements="str", required=False),
        app_server_group_ids=dict(type="list", elements="str", required=False),
<<<<<<< HEAD
        lss_default_rule=dict(type="bool", required=False),
=======
>>>>>>> 95027b56
        action=dict(
            type="str",
            required=False,
            choices=["allow", "deny", "ALLOW", "DENY", "REQUIRE_APPROVAL"],
        ),
        operator=dict(type="str", required=False, choices=["AND", "OR"]),
        rule_order=dict(type="str", required=False),
        conditions=dict(
            type="list",
            elements="dict",
            options=dict(
                id=dict(type="str", required=False),
                negated=dict(type="bool", required=False),
                operator=dict(type="str", required=False, choices=["AND", "OR"]),
                operands=dict(
                    type="list",
                    elements="dict",
                    options=dict(
                        id=dict(type="str", required=False),
                        idp_id=dict(type="str", required=False),
                        name=dict(type="str", required=False),
                        lhs=dict(type="str", required=False),
                        rhs=dict(type="str", required=False),
                        object_type=dict(
                            type="str",
<<<<<<< HEAD
                            required=True,
                            choices=[
                                "APP",
                                "APP_GROUP",
                                "LOCATION",
                                "IDP",
                                "SAML",
                                "SCIM",
                                "SCIM_GROUP",
                                "CLIENT_TYPE",
                                "POSTURE",
                                "TRUSTED_NETWORK",
                                "BRANCH_CONNECTOR_GROUP",
                                "EDGE_CONNECTOR_GROUP",
                                "MACHINE_GRP",
                                "COUNTRY_CODE",
                                "PLATFORM",
                            ],
=======
                            required=False,
>>>>>>> 95027b56
                        ),
                    ),
                    required=False,
                ),
            ),
            required=False,
        ),
        state=dict(type="str", choices=["present", "absent"], default="present"),
    )
    module = AnsibleModule(argument_spec=argument_spec, supports_check_mode=True)

    # Custom validation for object_type
    conditions = module.params["conditions"]
    if conditions:  # Add this check to handle when conditions is None
        for condition in conditions:
            operands = condition.get("operands", [])
            for operand in operands:
                object_type = operand.get("object_type")
                valid_object_types = [
                    "APP",
                    "APP_GROUP",
                    "LOCATION",
                    "IDP",
                    "SAML",
                    "SCIM",
                    "SCIM_GROUP",
                    "CLIENT_TYPE",
                    "POSTURE",
                    "TRUSTED_NETWORK",
                    "BRANCH_CONNECTOR_GROUP",
                    "EDGE_CONNECTOR_GROUP",
                    "MACHINE_GRP",
                    "COUNTRY_CODE",
                    "PLATFORM",
                ]
                if (
                    object_type is None or object_type == ""
                ):  # Explicitly check for None or empty string
                    module.fail_json(
                        msg=f"object_type cannot be empty or None. Must be one of: {', '.join(valid_object_types)}"
                    )
                elif object_type not in valid_object_types:
                    module.fail_json(
                        msg=f"Invalid object_type: {object_type}. Must be one of: {', '.join(valid_object_types)}"
                    )
    try:
        core(module)
    except Exception as e:
        module.fail_json(msg=to_native(e), exception=format_exc())


if __name__ == "__main__":
    main()<|MERGE_RESOLUTION|>--- conflicted
+++ resolved
@@ -275,14 +275,7 @@
         "id",
         "name",
         "description",
-<<<<<<< HEAD
-        "policy_type",
-        "custom_msg",
         "action",
-        "operator",
-=======
-        "action",
->>>>>>> 95027b56
         "rule_order",
         "policy_type",
         "custom_msg",
@@ -290,11 +283,6 @@
         "app_server_group_ids",
         "operator",
         "conditions",
-<<<<<<< HEAD
-        "app_connector_group_ids",
-        "app_server_group_ids",
-=======
->>>>>>> 95027b56
     ]
     for param_name in params:
         policy[param_name] = module.params.get(param_name, None)
@@ -350,39 +338,6 @@
     if state == "present":
         if existing_policy is not None and differences_detected:
             """Update"""
-<<<<<<< HEAD
-            existing_policy = deleteNone(
-                dict(
-                    policy_type="access",
-                    rule_id=existing_policy.get("id", None),
-                    name=existing_policy.get("name", None),
-                    description=existing_policy.get("description", None),
-                    action=existing_policy.get("action", "").upper(),
-                    conditions=map_conditions(existing_policy.get("conditions", [])),
-                    custom_msg=existing_policy.get("custom_msg", None),
-                    app_connector_group_ids=existing_policy.get("app_connector_group_ids", None),
-                    app_server_group_ids=existing_policy.get("app_server_group_ids", None),
-                )
-            )
-            existing_policy = client.policies.update_access_rule(**existing_policy)
-            module.exit_json(changed=True, data=existing_policy)
-        else:
-            """Create"""
-            policy = deleteNone(
-                dict(
-                    name=policy.get("name", None),
-                    description=policy.get("description", None),
-                    action=policy.get("action", None),
-                    conditions=map_conditions(policy.get("conditions", [])),
-                    custom_msg=policy.get("custom_msg", None),
-                    app_connector_group_ids=policy.get("app_connector_group_ids", None),
-                    app_server_group_ids=policy.get("app_server_group_ids", None),
-
-                )
-            )
-            policy = client.policies.add_access_rule(**policy)
-            module.exit_json(changed=False, data=policy)
-=======
             updated_policy = {
                 "policy_type": "access",
                 "rule_id": existing_policy.get("id", None),
@@ -423,7 +378,6 @@
             module.exit_json(
                 changed=False, data=existing_policy
             )  # If there's no change, exit without updating
->>>>>>> 95027b56
     elif state == "absent" and existing_policy is not None:
         code = client.policies.delete_rule(
             policy_type="access", rule_id=existing_policy.get("id")
@@ -444,10 +398,6 @@
         custom_msg=dict(type="str", required=False),
         app_connector_group_ids=dict(type="list", elements="str", required=False),
         app_server_group_ids=dict(type="list", elements="str", required=False),
-<<<<<<< HEAD
-        lss_default_rule=dict(type="bool", required=False),
-=======
->>>>>>> 95027b56
         action=dict(
             type="str",
             required=False,
@@ -473,28 +423,7 @@
                         rhs=dict(type="str", required=False),
                         object_type=dict(
                             type="str",
-<<<<<<< HEAD
-                            required=True,
-                            choices=[
-                                "APP",
-                                "APP_GROUP",
-                                "LOCATION",
-                                "IDP",
-                                "SAML",
-                                "SCIM",
-                                "SCIM_GROUP",
-                                "CLIENT_TYPE",
-                                "POSTURE",
-                                "TRUSTED_NETWORK",
-                                "BRANCH_CONNECTOR_GROUP",
-                                "EDGE_CONNECTOR_GROUP",
-                                "MACHINE_GRP",
-                                "COUNTRY_CODE",
-                                "PLATFORM",
-                            ],
-=======
                             required=False,
->>>>>>> 95027b56
                         ),
                     ),
                     required=False,
