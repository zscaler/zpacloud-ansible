# This code is part of Ansible, but is an independent component.
# This particular file snippet, and this file snippet only, is BSD licensed.
# Modules you write using this snippet, which is embedded dynamically by Ansible
# still belong to the author of the module, and may assign their own license
# to the complete work.
#
# Copyright (c) Zscaler Technology Alliances, <zscaler-partner-labs@z-bd.com>
#
# Redistribution and use in source and binary forms, with or without modification,
# are permitted provided that the following conditions are met:
#
#    * Redistributions of source code must retain the above copyright
#      notice, this list of conditions and the following disclaimer.
#    * Redistributions in binary form must reproduce the above copyright notice,
#      this list of conditions and the following disclaimer in the documentation
#      and/or other materials provided with the distribution.
#
# THIS SOFTWARE IS PROVIDED BY THE COPYRIGHT HOLDERS AND CONTRIBUTORS "AS IS" AND
# ANY EXPRESS OR IMPLIED WARRANTIES, INCLUDING, BUT NOT LIMITED TO, THE IMPLIED
# WARRANTIES OF MERCHANTABILITY AND FITNESS FOR A PARTICULAR PURPOSE ARE DISCLAIMED.
# IN NO EVENT SHALL THE COPYRIGHT HOLDER OR CONTRIBUTORS BE LIABLE FOR ANY DIRECT, INDIRECT,
# INCIDENTAL, SPECIAL, EXEMPLARY, OR CONSEQUENTIAL DAMAGES (INCLUDING, BUT NOT LIMITED TO,
# PROCUREMENT OF SUBSTITUTE GOODS OR SERVICES; LOSS OF USE, DATA, OR PROFITS; OR BUSINESS
# INTERRUPTION) HOWEVER CAUSED AND ON ANY THEORY OF LIABILITY, WHETHER IN CONTRACT, STRICT
# LIABILITY, OR TORT (INCLUDING NEGLIGENCE OR OTHERWISE) ARISING IN ANY WAY OUT OF THE
# USE OF THIS SOFTWARE, EVEN IF ADVISED OF THE POSSIBILITY OF SUCH DAMAGE.

from __future__ import absolute_import, division, print_function

__metaclass__ = type

from ansible.module_utils.basic import env_fallback
import platform
import ansible
import importlib
from zscaler import ZPA

VALID_ZPA_ENVIRONMENTS = {
    "PRODUCTION",  # Default
    "BETA",
    "QA",
    "QA2",
    "GOV",
    "GOVUS",
<<<<<<< HEAD
    "PREVIEW"
}
=======
    "PREVIEW",
}

>>>>>>> 95027b56

def deleteNone(_dict):
    """Delete None values recursively from all of the dictionaries, tuples, lists, sets"""
    if isinstance(_dict, dict):
        for key, value in list(_dict.items()):
            if isinstance(value, (list, dict, tuple, set)):
                _dict[key] = deleteNone(value)
            elif value is None or key is None:
                del _dict[key]
    elif isinstance(_dict, (list, set, tuple)):
        _dict = type(_dict)(deleteNone(item) for item in _dict if item is not None)
    return _dict

def to_zscaler_sdk_cls(pkg_name, cls_name):
    sdk_name = "zscaler"

    try:
        mod = importlib.import_module("{0}.{1}".format(sdk_name, pkg_name))
    except ModuleNotFoundError:
        raise Exception(f"Couldn't find the package named {pkg_name} in {sdk_name}")
    else:
        try:
            return getattr(mod, cls_name)
        except AttributeError:
            raise Exception(f"{sdk_name}.{pkg_name}.{cls_name} does not exist")


class ConnectionHelper:
    """ConnectionHelper class for managing and verifying connectivity."""

    def __init__(self, min_sdk_version):
        self.min_sdk_version = min_sdk_version
        self.sdk_installed = self._check_sdk_installed()

    def _check_sdk_installed(self):
        try:
            import zscaler
            installed_version = tuple(map(int, zscaler.__version__.split(".")))
            if installed_version < self.min_sdk_version:
                raise Exception(f"zscaler version should be >= {'.'.join(map(str, self.min_sdk_version))}")
            return True
        except ModuleNotFoundError:
            return False
        except AttributeError:
            raise Exception("zscaler does not have a __version__ attribute. Please ensure you have the correct SDK installed.")

    def ensure_sdk_installed(self):
        if not self.sdk_installed:
            raise Exception('Missing required SDK "zscaler".')


def to_zscaler_sdk_cls(pkg_name, cls_name):
    sdk_name = "zscaler"

    try:
        mod = importlib.import_module("{0}.{1}".format(sdk_name, pkg_name))
    except ModuleNotFoundError:
        raise Exception(f"Couldn't find the package named {pkg_name} in {sdk_name}")
    else:
        try:
            return getattr(mod, cls_name)
        except AttributeError:
            raise Exception(f"{sdk_name}.{pkg_name}.{cls_name} does not exist")


class ConnectionHelper:
    """ConnectionHelper class for managing and verifying connectivity."""

    def __init__(self, min_sdk_version):
        self.min_sdk_version = min_sdk_version
        self.sdk_installed = self._check_sdk_installed()

    def _check_sdk_installed(self):
        try:
            import zscaler

            installed_version = tuple(map(int, zscaler.__version__.split(".")))
            if installed_version < self.min_sdk_version:
                raise Exception(
                    f"zscaler version should be >= {'.'.join(map(str, self.min_sdk_version))}"
                )
            return True
        except ModuleNotFoundError:
            return False
        except AttributeError:
            raise Exception(
                "zscaler does not have a __version__ attribute. Please ensure you have the correct SDK installed."
            )

    def ensure_sdk_installed(self):
        if not self.sdk_installed:
            raise Exception('Missing required SDK "zscaler".')


class ZPAClientHelper(ZPA):
    def __init__(self, module):
        self.connection_helper = ConnectionHelper(min_sdk_version=(1, 0, 0))
        self.connection_helper.ensure_sdk_installed()

<<<<<<< HEAD
        cloud_env = module.params.get("cloud", "PRODUCTION").upper()  # default to "PRODUCTION" if not provided
        if cloud_env not in VALID_ZPA_ENVIRONMENTS:
            raise ValueError(f"Invalid ZPA Cloud environment '{cloud_env}'. Supported environments are: {', '.join(VALID_ZPA_ENVIRONMENTS)}.")
=======
        cloud_env = module.params.get("cloud")
        if cloud_env is None:
            cloud_env = "PRODUCTION"
        else:
            cloud_env = cloud_env.upper()

        if cloud_env not in VALID_ZPA_ENVIRONMENTS:
            raise ValueError(
                f"Invalid ZPA Cloud environment '{cloud_env}'. Supported environments are: {', '.join(VALID_ZPA_ENVIRONMENTS)}."
            )
>>>>>>> 95027b56

        super().__init__(
            client_id=module.params.get("client_id", ""),
            client_secret=module.params.get("client_secret", ""),
            customer_id=module.params.get("customer_id", ""),
            cloud=cloud_env,  # using the validated cloud environment
        )

        # Set the User-Agent
        ansible_version = ansible.__version__  # Get the Ansible version
<<<<<<< HEAD
        self.user_agent = f"zpa-ansible/{ansible_version}/({platform.system().lower()} {platform.machine()})"
=======
        customer_id = module.params.get("customer_id", "")
        self.user_agent = f"zpa-ansible/{ansible_version}/({platform.system().lower()} {platform.machine()})/customer_id:{customer_id}"
>>>>>>> 95027b56

    @staticmethod
    def zpa_argument_spec():
        return dict(
            client_id=dict(
                no_log=True,
                fallback=(
                    env_fallback,
                    ["ZPA_CLIENT_ID"],
                ),
            ),
            client_secret=dict(
                no_log=True,
                fallback=(
                    env_fallback,
                    ["ZPA_CLIENT_SECRET"],
                ),
            ),
            customer_id=dict(
                no_log=True,
                fallback=(
                    env_fallback,
                    ["ZPA_CUSTOMER_ID"],
                ),
            ),
            cloud=dict(
                no_log=True,
                fallback=(
                    env_fallback,
                    ["ZPA_CLOUD"],
                ),
            ),
        )<|MERGE_RESOLUTION|>--- conflicted
+++ resolved
@@ -42,14 +42,9 @@
     "QA2",
     "GOV",
     "GOVUS",
-<<<<<<< HEAD
-    "PREVIEW"
-}
-=======
     "PREVIEW",
 }
 
->>>>>>> 95027b56
 
 def deleteNone(_dict):
     """Delete None values recursively from all of the dictionaries, tuples, lists, sets"""
@@ -62,43 +57,6 @@
     elif isinstance(_dict, (list, set, tuple)):
         _dict = type(_dict)(deleteNone(item) for item in _dict if item is not None)
     return _dict
-
-def to_zscaler_sdk_cls(pkg_name, cls_name):
-    sdk_name = "zscaler"
-
-    try:
-        mod = importlib.import_module("{0}.{1}".format(sdk_name, pkg_name))
-    except ModuleNotFoundError:
-        raise Exception(f"Couldn't find the package named {pkg_name} in {sdk_name}")
-    else:
-        try:
-            return getattr(mod, cls_name)
-        except AttributeError:
-            raise Exception(f"{sdk_name}.{pkg_name}.{cls_name} does not exist")
-
-
-class ConnectionHelper:
-    """ConnectionHelper class for managing and verifying connectivity."""
-
-    def __init__(self, min_sdk_version):
-        self.min_sdk_version = min_sdk_version
-        self.sdk_installed = self._check_sdk_installed()
-
-    def _check_sdk_installed(self):
-        try:
-            import zscaler
-            installed_version = tuple(map(int, zscaler.__version__.split(".")))
-            if installed_version < self.min_sdk_version:
-                raise Exception(f"zscaler version should be >= {'.'.join(map(str, self.min_sdk_version))}")
-            return True
-        except ModuleNotFoundError:
-            return False
-        except AttributeError:
-            raise Exception("zscaler does not have a __version__ attribute. Please ensure you have the correct SDK installed.")
-
-    def ensure_sdk_installed(self):
-        if not self.sdk_installed:
-            raise Exception('Missing required SDK "zscaler".')
 
 
 def to_zscaler_sdk_cls(pkg_name, cls_name):
@@ -149,11 +107,6 @@
         self.connection_helper = ConnectionHelper(min_sdk_version=(1, 0, 0))
         self.connection_helper.ensure_sdk_installed()
 
-<<<<<<< HEAD
-        cloud_env = module.params.get("cloud", "PRODUCTION").upper()  # default to "PRODUCTION" if not provided
-        if cloud_env not in VALID_ZPA_ENVIRONMENTS:
-            raise ValueError(f"Invalid ZPA Cloud environment '{cloud_env}'. Supported environments are: {', '.join(VALID_ZPA_ENVIRONMENTS)}.")
-=======
         cloud_env = module.params.get("cloud")
         if cloud_env is None:
             cloud_env = "PRODUCTION"
@@ -164,7 +117,6 @@
             raise ValueError(
                 f"Invalid ZPA Cloud environment '{cloud_env}'. Supported environments are: {', '.join(VALID_ZPA_ENVIRONMENTS)}."
             )
->>>>>>> 95027b56
 
         super().__init__(
             client_id=module.params.get("client_id", ""),
@@ -175,12 +127,8 @@
 
         # Set the User-Agent
         ansible_version = ansible.__version__  # Get the Ansible version
-<<<<<<< HEAD
-        self.user_agent = f"zpa-ansible/{ansible_version}/({platform.system().lower()} {platform.machine()})"
-=======
         customer_id = module.params.get("customer_id", "")
         self.user_agent = f"zpa-ansible/{ansible_version}/({platform.system().lower()} {platform.machine()})/customer_id:{customer_id}"
->>>>>>> 95027b56
 
     @staticmethod
     def zpa_argument_spec():
